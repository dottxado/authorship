--- conflicted
+++ resolved
@@ -19,7 +19,7 @@
           - '8.2'
           - '8.3'
       fail-fast: false
-    name: WP 6.4 / PHP ${{ matrix.php }}
+    name: WP 6.6 / PHP ${{ matrix.php }}
     runs-on: ubuntu-20.04
     steps:
     - name: Checkout repository
@@ -49,13 +49,8 @@
       id: composer-cache
       uses: actions/cache@v4
       with:
-<<<<<<< HEAD
         path: ${{ steps.composer-cache-dir.outputs.dir }}
-        key: ${{ runner.os }}-composer-${{ matrix.php }}-${{ hashFiles('composer.lock') }}-wp6.4
-=======
-        path: ${{ steps.composer-cache-dir.outputs.DIR }}
-        key: ${{ runner.os }}-composer-${{ matrix.php }}-${{ hashFiles('composer.lock') }}-wp5.9
->>>>>>> b6e9b07f
+        key: ${{ runner.os }}-composer-${{ matrix.php }}-${{ hashFiles('composer.lock') }}-wp6.6
 
     - name: Install PHP Dependencies
       run: |
